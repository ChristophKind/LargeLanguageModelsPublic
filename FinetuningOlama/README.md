--- conflicted
+++ resolved
@@ -12,23 +12,7 @@
 
 ## Installation
 
-<<<<<<< HEAD
-### 1. Virtual Environment erstellen und aktivieren
-=======
-### 1. Virtual Environment erstellen
-
-Falls noch kein Virtual Environment vorhanden ist:
-
-```bash
-# Virtual Environment erstellen
-python -m venv venv
-
-# Oder mit python3 (falls python nicht funktioniert)
-python3 -m venv venv
-```
-
-### 2. Virtual Environment aktivieren
->>>>>>> 5bec183f
+### 1. Virtual Environment aktivieren
 
 ```bash
 # Virtual Environment erstellen (einmalig)
@@ -49,35 +33,7 @@
 
 **Hinweis**: Die Installation kann beim ersten Mal 10-15 Minuten dauern, da große ML-Bibliotheken heruntergeladen werden.
 
-<<<<<<< HEAD
-### 3. Zusätzliche Abhängigkeiten für GGUF-Export installieren
-
-```bash
-# mistral_common für Konvertierung
-pip install mistral_common
-```
-
-### 4. llama.cpp für GGUF-Quantisierung bauen
-
-**Wichtig**: Dies ist erforderlich für den GGUF-Export nach dem Training!
-
-```bash
-# Build-Tools installieren (benötigt sudo)
-sudo apt-get update && sudo apt-get install -y cmake build-essential
-
-# llama.cpp bauen
-cd llama.cpp
-cmake -B build -DLLAMA_CURL=OFF
-cmake --build build --config Release -j$(nproc)
-cd ..
-```
-
-**Hinweis**: Der Build-Prozess dauert ca. 2-5 Minuten je nach System.
-
-### 5. CUDA-Unterstützung prüfen (optional)
-=======
-### 4. CUDA-Unterstützung prüfen (optional)
->>>>>>> 5bec183f
+### 3. CUDA-Unterstützung prüfen (optional)
 
 ```bash
 python -c "import torch; print(f'CUDA verfügbar: {torch.cuda.is_available()}')"
